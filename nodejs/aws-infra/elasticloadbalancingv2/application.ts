--- conflicted
+++ resolved
@@ -184,12 +184,7 @@
 
             for (let i = 0, n = this.loadBalancer.securityGroups.length; i < n; i++) {
                 const securityGroup = this.loadBalancer.securityGroups[i];
-<<<<<<< HEAD
-                x.ec2.SecurityGroupRule.ingress(`${name}-external-${i}-ingress`, securityGroup,
-                    location, tcpPort, description, parentOpts);
-=======
                 securityGroup.createIngressRule(`${name}-external-${i}-ingress`, args, parentOpts);
->>>>>>> 0b432e32
             }
         }
 
