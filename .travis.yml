# It may be tempting to add parens around each individual clause in this expression, but Travis then builds pushes anyway
if: branch = master OR branch =~ ^release/ OR tag IS present
language: go
go: 1.9
sudo: true # give us 7.5GB and >2 bursted cores.
git:
  depth: false
before_install:
    - git clone https://github.com/pulumi/scripts ${GOPATH}/src/github.com/pulumi/scripts
    - source ${GOPATH}/src/github.com/pulumi/scripts/ci/prepare-environment.sh
    - source ${PULUMI_SCRIPTS}/ci/keep-failed-tests.sh
install:
    - source ${PULUMI_SCRIPTS}/ci/install-common-toolchain.sh
    # Install Docker
    - curl -fsSL https://download.docker.com/linux/ubuntu/gpg | sudo apt-key add -
    - sudo add-apt-repository "deb [arch=amd64] https://download.docker.com/linux/ubuntu $(lsb_release -cs) stable"
    - sudo apt-get update
    - sudo apt-get -y install docker-ce=17.09.0~ce-0~ubuntu
    - docker version
    # Install Pulumi
<<<<<<< HEAD
    - curl -L https://get.pulumi.com/ | bash -s -- --version 0.15.0
=======
    - curl -L https://get.pulumi.com/ | bash -s -- --version 0.15.1-rc1
>>>>>>> 7c0c0b58
    - export PATH=$HOME/.pulumi/bin:$PATH
before_script:
    - ${PULUMI_SCRIPTS}/ci/ensure-dependencies
script:
    - make travis_${TRAVIS_EVENT_TYPE}
after_failure:
    - ${PULUMI_SCRIPTS}/ci/upload-failed-tests
notifications:
    webhooks: https://ufci1w66n3.execute-api.us-west-2.amazonaws.com/stage/travis<|MERGE_RESOLUTION|>--- conflicted
+++ resolved
@@ -18,11 +18,7 @@
     - sudo apt-get -y install docker-ce=17.09.0~ce-0~ubuntu
     - docker version
     # Install Pulumi
-<<<<<<< HEAD
-    - curl -L https://get.pulumi.com/ | bash -s -- --version 0.15.0
-=======
     - curl -L https://get.pulumi.com/ | bash -s -- --version 0.15.1-rc1
->>>>>>> 7c0c0b58
     - export PATH=$HOME/.pulumi/bin:$PATH
 before_script:
     - ${PULUMI_SCRIPTS}/ci/ensure-dependencies
